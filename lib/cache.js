/**
 * Simple in-memory cache implementation
 * @class MemoryCache
 * @property {Map} cache Cache map
 */
class MemoryCache {
  constructor (maxEntries) {
    this.cache = new Map();
<<<<<<< HEAD
    this.maxEntries = maxEntries ?? 2 ** 24 - 1; // Max size for Map is 2 ^ 24.
=======
    this.maxEntries = maxEntries ?? 2 ** 24 - 1; // Max size for Map is 2^24.
>>>>>>> 64d3d40c
  }

  /**
   * Get cache value by key
   * @param {string} key Cache key
   * @return {any} Response from cache
   */
  get (key) {
    const cached = this.cache.get(key);
    if (cached) {
      if (cached.expiresAt > Date.now() || cached.expiresAt === 0) {
        return cached.value;
      }
      this.cache.delete(key);
    }
    return undefined;
  }

  /**
   * Set cache key with value and ttl
   * @param {string} key Cache key
   * @param {any} value Value to cache
   * @param {number} ttl Time to live in milliseconds
   * @return {void}
   */
  set (key, value, ttl) {
    // Evict first entry when at capacity - only when it's a new key.
    if (this.cache.size === this.maxEntries && this.get(key) === undefined) {
      this.cache.delete(this.cache.keys().next().value);
    }

    this.cache.set(key, {
      expiresAt: ttl,
      value
    });
  }

  /**
   * Delete cache key
   * @param {string} key Cache key
   * @return {void}
   */
  delete (key) {
    this.cache.delete(key);
  }

  /**
   * Clear cache
   * @returns {void}
   */
  flush () {
    this.cache.clear();
  }
}

module.exports = exports = MemoryCache;<|MERGE_RESOLUTION|>--- conflicted
+++ resolved
@@ -6,11 +6,7 @@
 class MemoryCache {
   constructor (maxEntries) {
     this.cache = new Map();
-<<<<<<< HEAD
-    this.maxEntries = maxEntries ?? 2 ** 24 - 1; // Max size for Map is 2 ^ 24.
-=======
     this.maxEntries = maxEntries ?? 2 ** 24 - 1; // Max size for Map is 2^24.
->>>>>>> 64d3d40c
   }
 
   /**
@@ -49,15 +45,6 @@
   }
 
   /**
-   * Delete cache key
-   * @param {string} key Cache key
-   * @return {void}
-   */
-  delete (key) {
-    this.cache.delete(key);
-  }
-
-  /**
    * Clear cache
    * @returns {void}
    */
