--- conflicted
+++ resolved
@@ -660,13 +660,8 @@
         : Promise.resolve(result);
     }
 
-<<<<<<< HEAD
     // Generate cachekey only when cache and/or coalesce is enabled.
     const cacheKey = this.options.cache || this.options.coalesce ? this.options.cacheGetKey.apply(this, rest) : '';
-=======
-    // Need to create variable here to prevent extra calls if cache is disabled
-    let cacheKey = '';
->>>>>>> 2ba3a31d
 
     // If cache is enabled, check if we have a cached value
     if (this.options.cache) {
